--- conflicted
+++ resolved
@@ -12,12 +12,7 @@
 | [INA230](http://www.ti.com/product/INA230) ([datasheet](http://www.ti.com/lit/ds/symlink/ina230.pdf)) | 28V | QFN 16p | ±81.92mV | Identical to INA226 | INA226 |
 | [INA231](http://www.ti.com/product/INA231) ([datasheet](http://www.ti.com/lit/ds/symlink/ina231.pdf)) | 28V | DSBGA-12 | ±81.92mV | Identical to INA226 | INA226 |
 | [INA260](http://www.ti.com/product/INA260) ([datasheet](http://www.ti.com/lit/ds/symlink/ina260.pdf)) | 36V | TSSOP 16p | n.a. | 2 mΩ shunt, ±15A             | Yes |
-<<<<<<< HEAD
 | [INA3221](http://www.ti.com/product/INA3221) ([datasheet](http://www.ti.com/lit/ds/symlink/ina3221.pdf)) | 26V | VQFN(16) | ±163.8mV | 3 concurrent circuits | Yes |
-=======
-| [INA3221](http://www.ti.com/product/INA3221) ([datasheet](http://www.ti.com/lit/ds/symlink/ina3221.pdf)) | 26V | VQFN (16) | ±163.8 | measures 3 circuits | In Progress |
-
->>>>>>> 29948fe4
 ## Hardware layout
 The packages are small and a lot of work to solder, but fortunately there are now several sources for breakout boards for the various devices which are worth it in time savings. My first test with a INA226 involved a blank breakout board, some solder paste, a frying pan, desoldering braid, a magnifying glass and quite a bit of time to set up the first breadboard.
 ## Library description
