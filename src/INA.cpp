/*******************************************************************************************************************
** INA class method definitions for INA Library.                                                                  **
**                                                                                                                **
** See the INA.h header file comments for version information. Detailed documentation for the library can be      **
** found on the GitHub Wiki pages at https://github.com/SV-Zanshin/INA/wiki                                       **
**                                                                                                                **
** GNU General Public License v3.0                                                                                **
** ===============================                                                                                **
** This program is free software: you can redistribute it and/or modify it under the terms of the GNU General     **
** Public License as published by the Free Software Foundation, either version 3 of the License, or (at your      **
** option) any later version. This program is distributed in the hope that it will be useful, but WITHOUT ANY     **
** WARRANTY; without even the implied warranty of MERCHANTABILITY or FITNESS FOR A PARTICULAR PURPOSE.  See the   **
** GNU General Public License for more details. You should have received a copy of the GNU General Public License **
** along with this program (see https://github.com/SV-Zanshin/INA/blob/master/LICENSE).  If not, then use         **
** <http://www.gnu.org/licenses/>.                                                                                **
**                                                                                                                **
*******************************************************************************************************************/
#include "INA.h"                                                              // Include the header definition    //
#include <Wire.h>                                                             // I2C Library definition           //
#include <EEPROM.h>                                                           // Include the EEPROM library       //
                                                                              //                                  //
inaDet::inaDet(){}                                                            // Struct constructor               //
inaDet::inaDet(inaEEPROM inaEE){                                              // Constructor from saved values    //
  type = inaEE.type;                                                          //  triggered by assignmet from type//
  operatingMode = inaEE.operatingMode;                                        //                                  //
  address = inaEE.address;                                                    //                                  //
  maxBusAmps = inaEE.maxBusAmps;                                              //                                  //
  microOhmR = inaEE.maxBusAmps;                                               // Copy values read from EEPROM     //
  switch (type) {                                                             //                                  //
  case INA219:                                                                // INA219                           //
    busVoltageRegister   = INA_BUS_VOLTAGE_REGISTER;                          // Bus Voltage Register             //
    shuntVoltageRegister = INA219_SHUNT_VOLTAGE_REGISTER;                     // Set the Shunt Voltage Register   //
    currentRegister      = INA219_CURRENT_REGISTER;                           // Set the current Register         //
    busVoltage_LSB       = INA219_BUS_VOLTAGE_LSB;                            // Set to hard-coded value          //
    shuntVoltage_LSB     = INA219_SHUNT_VOLTAGE_LSB;                          // Set to hard-coded value          //
    current_LSB = (uint64_t)maxBusAmps * 1000000000 / 32767;                  // Get the best possible LSB in nA  //
    power_LSB   = (uint32_t)20*current_LSB;                                   // Fixed multiplier per device      //
    break;                                                                    //                                  //
  case INA226:                                                                // INA226, INA230 and INA231        //
  case INA230:                                                                // will be treated the same         //
  case INA231:                                                                //                                  //
    busVoltageRegister   = INA_BUS_VOLTAGE_REGISTER;                          // Bus Voltage Register             //
    shuntVoltageRegister = INA226_SHUNT_VOLTAGE_REGISTER;                     // Set the Shunt Voltage Register   //
    currentRegister      = INA226_CURRENT_REGISTER;                           // Set the current Register         //
    busVoltage_LSB       = INA226_BUS_VOLTAGE_LSB;                            // Set to hard-coded value          //
    shuntVoltage_LSB     = INA226_SHUNT_VOLTAGE_LSB;                          // Set to hard-coded value          //
    current_LSB          = (uint64_t)maxBusAmps * 1000000000 / 32767;         // Get the best possible LSB in nA  //
    power_LSB            = (uint32_t)25*current_LSB;                          // Fixed multiplier per device      //
    break;                                                                    //                                  //
  case INA260:                                                                // INA260                           //
    busVoltageRegister   = INA_BUS_VOLTAGE_REGISTER;                          // Bus Voltage Register             //
    shuntVoltageRegister = INA260_SHUNT_VOLTAGE_REGISTER;                     // Register not present             //
    currentRegister      = INA260_CURRENT_REGISTER;                           // Set the current Register         //
    busVoltage_LSB       = INA260_BUS_VOLTAGE_LSB;                            // Set to hard-coded value          //
    current_LSB          = 1250000;                                           // Fixed LSB of 1.25mv              //
    power_LSB            = 10000000;                                          // Fixed multiplier per device      //
    break;                                                                    //                                  //
  case INA3221_0:                                                             // INA3221 1st channel              //
    busVoltageRegister   = INA_BUS_VOLTAGE_REGISTER;                          // Register for 1st bus voltage     //
    shuntVoltageRegister = INA3221_SHUNT_VOLTAGE_REGISTER;                    // Register for 1st shunt voltage   //
    currentRegister      = 0;                                                 // INA3221 has no current Register  //
    busVoltage_LSB       = INA3221_BUS_VOLTAGE_LSB;                           // Set to hard-coded value          //
    shuntVoltage_LSB     = INA3221_SHUNT_VOLTAGE_LSB;                         // Set to hard-coded value          //
    current_LSB          = 0;                                                 // INA3221 has no current register  //
    power_LSB            = 0;                                                 // INA3221 has no power register    //
  case INA3221_1:                                                             // INA3221 2nd channel              //
    busVoltageRegister  += 2;                                                 // Register for 2nd bus voltage     //
    shuntVoltageRegister+= 2;                                                 // Register for 2nd shunt voltage   //
  case INA3221_2:                                                             // INA3221 3rd channel              //
    busVoltageRegister  += 2;                                                 // Register for 3rdbus voltage     //
    shuntVoltageRegister+= 2;                                                 // Register for 3rd shunt voltage   //
    break;                                                                    //                                  //
  } // of switch type                                                         //                                  //
} // of constructor                                                           //                                  //
                                                                              //                                  //
INA_Class::INA_Class()  {}                                                    // Class constructor                //
INA_Class::~INA_Class() {}                                                    // Unused class destructor          //
/*******************************************************************************************************************
** Private method readWord() reads 2 bytes from the specified address on the I2C bus                              **
*******************************************************************************************************************/
int16_t INA_Class::readWord(const uint8_t addr, const uint8_t deviceAddr) {   //                                  //
  int16_t returnData;                                                         // Store return value               //
  Wire.beginTransmission(deviceAddr);                                         // Address the I2C device           //
  Wire.write(addr);                                                           // Send register address to read    //
  Wire.endTransmission();                                                     // Close transmission               //
  delayMicroseconds(I2C_DELAY);                                               // delay required for sync          //
  Wire.requestFrom(deviceAddr, (uint8_t)2);                                   // Request 2 consecutive bytes      //
  returnData  = Wire.read();                                                  // Read the msb                     //
  returnData  = returnData<<8;                                                // shift the data over              //
  returnData |= Wire.read();                                                  // Read the lsb                     //
  return returnData;                                                          // read it and return it            //
} // of method readWord()                                                     //                                  //
/*******************************************************************************************************************
** Private method writeWord writes 2 bytes on the I2C bus to the specified address                                **
*******************************************************************************************************************/
void INA_Class::writeWord(const uint8_t addr, const uint16_t data,            //                                  //
                          const uint8_t deviceAddr) {                         //                                  //
  Wire.beginTransmission(deviceAddr);                                         // Address the I2C device           //
  Wire.write(addr);                                                           // Send register address to write   //
  Wire.write((uint8_t)(data>>8));                                             // Write the first byte             //
  Wire.write((uint8_t)data);                                                  // and then the second              //
  Wire.endTransmission();                                                     // Close transmission               //
  delayMicroseconds(I2C_DELAY);                                               // delay required for sync          //
} // of method writeWord()                                                    //                                  //
/*******************************************************************************************************************
** Private method readInafromEEPROM retrieves the device structure to the global "ina" from EEPROM. No range      **
** checking is done because the method is private and thus the correct deviceNumber will always be passed in      **
*******************************************************************************************************************/
void INA_Class::readInafromEEPROM(const uint8_t deviceNumber) {               //                                  //
  if (deviceNumber!=_currentINA) {                                            // Only read EEPROM if necessary    //
<<<<<<< HEAD
    #ifdef __STM32F1__                                                        // STM32F1 as no builtin EEPROM, it //
    uint16 e = deviceNumber*sizeof(ina);                                      // uses flash memory do emulate it  //
    uint16 *ptr = (uint16*) &ina;                                             // "EEPROM" cells are uint16 type   //
    for(uint8_t n = sizeof(ina); n ;--n) {                                    // Implement EEPROM.get template    //
      EEPROM.read(e++, ptr++);                                                // for ina (inaDet type)            //
    } // for                                                                  //                                  //
    #else                                                                     // EEPROM Library V2.0 for Arduino  //
    EEPROM.get(deviceNumber*sizeof(ina),ina);                                 // Read EEPROM values               //
    #endif                                                                    //                                  //
=======
    EEPROM.get(deviceNumber*sizeof(inaEE),inaEE);                             // Read EEPROM values               //
>>>>>>> a7aaa2b2
    _currentINA = deviceNumber;                                               // Store new current value          //
    ina = inaEE;                                                              // see inaDet constructor           //
  } // of if-then we have a new device                                        //                                  //
  return;                                                                     // return nothing                   //
} // of method readInafromEEPROM()                                            //                                  //
/*******************************************************************************************************************
** Private method writeInatoEEPROM writes the "ina" structure to EEPROM                                           **
*******************************************************************************************************************/
void INA_Class::writeInatoEEPROM(const uint8_t deviceNumber) {                //                                  //
<<<<<<< HEAD
  #ifdef __STM32F1__                                                          // STM32F1 as no builtin EEPROM, it //
  uint16 e = deviceNumber*sizeof(ina);                                        // uses flash memory do emulate it  //
  const uint16 *ptr = (const uint16*) &ina;                                   // "EEPROM" cells are uint16 type   //
  for(uint8_t n = sizeof(ina); n ;--n) {                                      // Implement EEPROM.put template    //
    EEPROM.update(e++, *ptr++);                                               // for ina (inaDet type)            //
  } // for                                                                    //                                  //
  #else                                                                       // EEPROM Library V2.0 for Arduino  //
  EEPROM.put(deviceNumber*sizeof(ina),ina);                                   // Write the structure              //
  #endif                                                                      //                                  //
=======
  inaEE = ina;                                                                // only save part of ina            //
  EEPROM.put(deviceNumber*sizeof(inaEE),inaEE);                               // Write the structure              //
>>>>>>> a7aaa2b2
  return;                                                                     // return nothing                   //
} // of method writeInatoEEPROM()                                             //                                  //
/*******************************************************************************************************************
** Method setI2CSpeed chagnes the I2C bus speed                                                                   **
*******************************************************************************************************************/
void INA_Class::setI2CSpeed(const uint32_t i2cSpeed ) {                       //                                  //
  Wire.setClock(i2cSpeed);                                                    // Set the I2C Speed to value       //
} // of method setI2CSpeed                                                    //                                  //
/*******************************************************************************************************************
** Method begin() searches for possible devices and sets the INA Configuration details, without which meaningful  **
** readings cannot be made. If it is called without the option deviceNumber parameter then the settings are       **
** applied to all devices, otherwise just that specific device is targeted.                                       **
*******************************************************************************************************************/
uint8_t INA_Class::begin(const uint8_t maxBusAmps,                            // Class initializer                //
                         const uint32_t microOhmR,                            //                                  //
                         const uint8_t deviceNumber ) {                       //                                  //
  uint16_t originalRegister,tempRegister;                                     // Stores 16-bit register contents  //
  if (_DeviceCount==0) {                                                      // Enumerate devices in first call  //
    #ifndef ESP8266                                                           // I2C begin() on Esplora problems  //
      Wire.begin();                                                           // Start I2C communications         //
    #endif                                                                    //                                  //
<<<<<<< HEAD
    #ifdef __STM32F1__                                                        // Emulated EEPROM for STM32F1      //
    uint8_t maxDevices = EEPROM.maxcount() / sizeof(ina);                     // Compute number devices possible  //
    #else                                                                     // EEPROM Library V2.0 for Arduino  //
    uint8_t maxDevices = EEPROM.length() / sizeof(ina);                       // Compute number devices possible  //
    #endif                                                                    //                                  //
=======
    uint8_t maxDevices = EEPROM.length() / sizeof(inaEE);                     // Compute number devices possible  //
>>>>>>> a7aaa2b2
    for(uint8_t deviceAddress = 0x40;deviceAddress<0x80;deviceAddress++) {    // Loop for each possible address   //
      Wire.beginTransmission(deviceAddress);                                  // See if something is at address   //
      if (Wire.endTransmission() == 0 && _DeviceCount < maxDevices) {         // If no error and EEPROM has space //
        originalRegister = readWord(INA_CONFIGURATION_REGISTER,deviceAddress);// Save original register settings  //
        writeWord(INA_CONFIGURATION_REGISTER,INA_RESET_DEVICE,deviceAddress); // Forces INAs to reset             //
        tempRegister     = readWord(INA_CONFIGURATION_REGISTER,deviceAddress);// Read the newly reset register    //
        if (tempRegister==INA_RESET_DEVICE ){                                 // If the register isn't reset then //
           writeWord(INA_CONFIGURATION_REGISTER,originalRegister,deviceAddress);// Not an an INA, write back value//
        } else {                                                              // otherwise we know it is an INA   //
          if (tempRegister==0x399F) {                                         // INA219, INA220                   //
            inaEE.type = INA219;                                              //                                  //
          } else {                                                            //                                  //
            if (tempRegister==0x4127) {                                       // INA226, INA230, INA231           //
              tempRegister = readWord(INA_DIE_ID_REGISTER,deviceAddress);     // Read the INA209 high-register    //
              if (tempRegister==INA226_DIE_ID_VALUE) {                        // We've identified an INA226       //
                inaEE.type = INA226;                                          //                                  //
              } else {                                                        //                                  //
                if (tempRegister!=0) {                                        // uncertain if this works, but as  //
                  inaEE.type = INA230;                                        // INA230 and INA231 are processed  //
                } else {                                                      //                                  //
                  inaEE.type = INA231;                                        //                                  //
                } // of if-then-else a INA230 or INA231                       //                                  //
              } // of if-then-else an INA226                                  //                                  //
            } else {                                                          //                                  //
              if (tempRegister==0x6127) {                                     // INA260                           //
                inaEE.type = INA260;                                          // Set to an INA260                 //
              } else {                                                        //                                  //
                if (tempRegister==0x7127) {                                   // INA3221                          //
                  inaEE.type = INA3221_0;                                     // Set to an INA3221                //
                } else {                                                      //                                  //
                  inaEE.type = UNKNOWN;                                       //                                  //
                } // of if-then-else it is an INA3221                         //                                  //
              } // of if-then-else it is an INA260                            //                                  //
            } // of if-then-else it is an INA226, INA230, INA231              //                                  //
          } // of if-then-else it is an INA209, INA219, INA220                //                                  //
          if (inaEE.type != UNKNOWN ) {                                       // Increment device if valid INA2xx //
            inaEE.address    = deviceAddress;                                 // Store device address             //
            inaEE.maxBusAmps = maxBusAmps;                                    // Store settings for future resets //
            inaEE.microOhmR  = microOhmR;                                     // Store settings for future resets //
            ina = inaEE;                                                      // see inaDet constructor           //
            if (inaEE.type == INA3221_0 ) {                                   //                                  //
              ina.type = INA3221_0;                                           // Set to INA3221 1st channel       //
              initDevice(_DeviceCount);                                       // First channel initialization     //
              _DeviceCount = ((_DeviceCount+1)%maxDevices);                   //                                  //
              ina.type = INA3221_1;                                           // Set to INA3221 2nd channel       //
              initDevice(_DeviceCount);                                       // Second channel initialization    //
              _DeviceCount = ((_DeviceCount+1)%maxDevices);                   //                                  //
              ina.type = INA3221_2;                                           // Set to INA3221 3rd channel       //
              initDevice(_DeviceCount);                                       // Third channel initialization     //
              _DeviceCount = ((_DeviceCount+1)%maxDevices);                   // start again at 0 if overflow     //
            } else {                                                          //                                  //
              initDevice(_DeviceCount);                                       // perform initialization on device //
              _DeviceCount = ((_DeviceCount+1)%maxDevices);                   // start again at 0 if overflow     //
            } // of if-then inaEE.type                                        //                                  //
          } // of if-then we can add device                                   //                                  //
        } // of if-then-else we have an INA-Type device                       //                                  //
      } // of if-then we have a device                                        //                                  //
    } // for-next each possible I2C address                                   //                                  //
  } else {                                                                    // otherwise we need to recompute   //
    readInafromEEPROM(deviceNumber);                                          // Load EEPROM to ina structure     //
    initDevice(deviceNumber);                                                 //                                  //
  } // of if-then-else first call                                             //                                  //
  _currentINA = UINT8_MAX;                                                    // Force read of on next call       //
  return _DeviceCount;                                                        // Return number of devices found   //
} // of method begin()                                                        //                                  //
/*******************************************************************************************************************
** Method initDevice sets up the device and fills (re)sets the calibration                                        **
*******************************************************************************************************************/
void INA_Class::initDevice(const uint8_t deviceNumber) {                      // Set up INAxxx devices            //
                                                                              // (re)set operatingMode            //
  ina.operatingMode = INA_DEFAULT_OPERATING_MODE;                             // Default to continuous mode       //
  writeInatoEEPROM(deviceNumber);                                             // Store the structure to EEPROM    //
                                                                              // (re)set INA_CALIBRATION_REGISTER //
  uint8_t programmableGain;                                                   // Programmable Gain temp variable  //
  uint16_t calibration, maxShuntmV, tempRegister, tempBusmV;                  // Calibration temporary variables  //
  switch (ina.type) {                                                         // Select appropriate device        //
    case INA219:                                                              // Set up INA219 or INA220          //
      calibration  = (uint64_t)409600000 /                                    // Compute calibration register     //
                     ((uint64_t)ina.current_LSB*(uint64_t)ina.microOhmR/      // using 64 bit numbers throughout  //
                     (uint64_t)100000);                                       //                                  //
      writeWord(INA_CALIBRATION_REGISTER,calibration,ina.address);            // Write the calibration value      //
      // Determine optimal programmable gain so that there is no chance of an overflow yet with maximum accuracy  //
      maxShuntmV = ina.maxBusAmps*ina.microOhmR/1000;                         // Compute maximum shunt millivolts //
      if      (maxShuntmV<=40)  programmableGain = 0;                         // gain x1 for +- 40mV              //
      else if (maxShuntmV<=80)  programmableGain = 1;                         // gain x2 for +- 80mV              //
      else if (maxShuntmV<=160) programmableGain = 2;                         // gain x4 for +- 160mV             //
      else                      programmableGain = 3;                         // default gain x8 for +- 320mV     //
      tempRegister = 0x399F & INA219_CONFIG_PG_MASK;                          // Zero out the programmable gain   //
      tempRegister |= programmableGain<<INA219_PG_FIRST_BIT;                  // Overwrite the new values         //
      writeWord(INA_CONFIGURATION_REGISTER,tempRegister,ina.address);         // Write new value to config reg    //
      tempBusmV = getBusMilliVolts(deviceNumber);                             // Get the voltage on the bus       //
      if (tempBusmV > 20 && tempBusmV < 16000) {                              // If we have a voltage             //
        bitClear(tempRegister,INA219_BRNG_BIT);                               // set to 0 for 0-16 volts          //
        writeWord(INA_CONFIGURATION_REGISTER,tempRegister,ina.address);       // Write new value to config reg    //
      } // if-then set the range to 0-16V                                     //                                  //
      break;                                                                  //                                  //
    case INA226:                                                              // Set up INA226, INA230 or INA231  //
    case INA230:                                                              //                                  //
    case INA231:                                                              //                                  //
      calibration = (uint64_t)51200000 /                                      // Compute calibration register     //
                    ((uint64_t)ina.current_LSB*(uint64_t)ina.microOhmR/       // using 64 bit numbers throughout  //
                    (uint64_t)100000);                                        //                                  //
      writeWord(INA_CALIBRATION_REGISTER,calibration,ina.address);            // Write the calibration value      //
      break;                                                                  //                                  //
    case INA260:                                                              // Nothing for INA260 or INA3221    //
    case INA3221_0:                                                           //                                  //
    case INA3221_1:                                                           //                                  //
    case INA3221_2:                                                           //                                  //
      break;                                                                  //                                  //
  } // of switch type                                                         //                                  //
  return;                                                                     // return to caller                 //
} // of method initDevice()                                                   //                                  //
/*******************************************************************************************************************
** Method setBusConversion specifies the conversion rate in microseconds, rounded to the nearest valid value      **
*******************************************************************************************************************/
void INA_Class::setBusConversion(const uint32_t convTime,                     // Set timing for Bus conversions   //
                                 const uint8_t deviceNumber ) {               //                                  //
  int16_t configRegister, convRate;                                           // Store configuration register     //
  for(uint8_t i=0;i<_DeviceCount;i++) {                                       // Loop for each device found       //
    if(deviceNumber==UINT8_MAX || deviceNumber%_DeviceCount==i ) {            // If this device needs setting     //
      readInafromEEPROM(i);                                                   // Load EEPROM to ina structure     //
      configRegister = readWord(INA_CONFIGURATION_REGISTER,ina.address);      // Get the current register         //
      switch (ina.type) {                                                     // Select appropriate device        //
        case INA219 : if      (convTime>= 68100) convRate = 15;               //                                  //
                      else if (convTime>= 34050) convRate = 14;               //                                  //
                      else if (convTime>= 17020) convRate = 13;               //                                  //
                      else if (convTime>=  8510) convRate = 12;               //                                  //
                      else if (convTime>=  4260) convRate = 11;               //                                  //
                      else if (convTime>=  2130) convRate = 10;               //                                  //
                      else if (convTime>=  1060) convRate =  9;               //                                  //
                      else if (convTime>=   532) convRate =  8;               //                                  //
                      else if (convTime>=   276) convRate =  2;               //                                  //
                      else if (convTime>=   148) convRate =  1;               //                                  //
                      else                       convRate =  0;               //                                  //
                      configRegister &= ~INA219_CONFIG_BADC_MASK;             // zero out the averages part       //
                      configRegister |= convRate << 7;                        // shift in the BADC averages       //
                      break;                                                  //                                  //
        case INA226 :                                                         // INA226,                          //
        case INA230 :                                                         // INA230,                          //
        case INA231 :                                                         // INA231 and                       //
        case INA3221_0:                                                       // INA3221                          //
        case INA3221_1:                                                       // are the same as INA260           //
        case INA3221_2:                                                       //                                  //
        case INA260 : if      (convTime>= 82440) convRate = 7;                // setting depending upon range     //
                      else if (convTime>= 41560) convRate = 6;                //                                  //
                      else if (convTime>= 21160) convRate = 5;                //                                  //
                      else if (convTime>= 11000) convRate = 4;                //                                  //
                      else if (convTime>=   588) convRate = 3;                //                                  //
                      else if (convTime>=   332) convRate = 2;                //                                  //
                      else if (convTime>=   204) convRate = 1;                //                                  //
                      else                       convRate = 0;                //                                  //
                      if (ina.type==INA226    || ina.type==INA3221_0 ||       // Depending upon which device      //
                          ina.type==INA3221_1 || ina.type==INA3221_2) {       //                                  //
                        configRegister &= ~INA226_CONFIG_BADC_MASK;           // zero out the averages part       //
                        configRegister |= convRate << 6;                      // shift in the averages to register//
                      } else {                                                //                                  //
                        configRegister &= ~INA260_CONFIG_BADC_MASK;           // zero out the averages part       //
                        configRegister |= convRate << 7;                      // shift in the averages to register//
                      } // of if-then an INA226 or INA260                     //                                  //
                      break;                                                  //                                  //
      } // of switch type                                                     //                                  //
      writeWord(INA_CONFIGURATION_REGISTER,configRegister,ina.address);       // Save new value                   //
    } // of if this device needs to be set                                    //                                  //
  } // for-next each device loop                                              //                                  //
} // of method setBusConversion()                                             //                                  //
/*******************************************************************************************************************
** Method setShuntConversion specifies the conversion rate (see datasheet for 8 distinct values) for the shunt    **
*******************************************************************************************************************/
void INA_Class::setShuntConversion(const uint32_t convTime,                   // Set timing for Bus conversions   //
                                   const uint8_t deviceNumber ) {             //                                  //
  int16_t configRegister, convRate;                                           // Store configuration register     //
  for(uint8_t i=0;i<_DeviceCount;i++) {                                       // Loop for each device found       //
    if(deviceNumber==UINT8_MAX || deviceNumber%_DeviceCount==i ) {            // If this device needs setting     //
      readInafromEEPROM(i);                                                   // Load EEPROM to ina structure     //
      configRegister = readWord(INA_CONFIGURATION_REGISTER,ina.address);      // Get the current register         //
      switch (ina.type) {                                                     // Select appropriate device        //
        case INA219 : if      (convTime>= 68100) convRate = 15;               //                                  //
                      else if (convTime>= 34050) convRate = 14;               //                                  //
                      else if (convTime>= 17020) convRate = 13;               //                                  //
                      else if (convTime>=  8510) convRate = 12;               //                                  //
                      else if (convTime>=  4260) convRate = 11;               //                                  //
                      else if (convTime>=  2130) convRate = 10;               //                                  //
                      else if (convTime>=  1060) convRate =  9;               //                                  //
                      else if (convTime>=   532) convRate =  8;               //                                  //
                      else if (convTime>=   276) convRate =  2;               //                                  //
                      else if (convTime>=   148) convRate =  1;               //                                  //
                      else                       convRate =  0;               //                                  //
                      configRegister &= ~INA219_CONFIG_SADC_MASK;             // zero out the averages part       //
                      configRegister |= convRate << 3;                        // shift in the BADC averages       //
                      break;                                                  //                                  //
        case INA226 :                                                         // INA226,                          //
        case INA230 :                                                         // INA230,                          //
        case INA231 :                                                         // INA231 and                       //
        case INA3221_0:                                                       // INA3221                          //
        case INA3221_1:                                                       // are the same as INA260           //
        case INA3221_2:                                                       //                                  //
        case INA260 : if      (convTime>= 82440) convRate = 7;                // setting depending upon range     //
                      else if (convTime>= 41560) convRate = 6;                //                                  //
                      else if (convTime>= 21160) convRate = 5;                //                                  //
                      else if (convTime>= 11000) convRate = 4;                //                                  //
                      else if (convTime>=   588) convRate = 3;                //                                  //
                      else if (convTime>=   332) convRate = 2;                //                                  //
                      else if (convTime>=   204) convRate = 1;                //                                  //
                      else                       convRate = 0;                //                                  //
                      if (ina.type==INA226    || ina.type==INA3221_0 ||       // Select mask depending on device  //
                          ina.type==INA3221_1 || ina.type==INA3221_2) {       //                                  //
                        configRegister &= ~INA226_CONFIG_SADC_MASK;           // zero out the averages part       //
                      } else {                                                //                                  //
                        configRegister &= ~INA260_CONFIG_SADC_MASK;           // zero out the averages part       //
                      } // of if-then-else either INA226/INA3221 or a INA260  //                                  //
                      configRegister |= convRate << 3;                        // shift in the averages to register//
                      break;                                                  //                                  //
      } // of switch type                                                     //                                  //
      writeWord(INA_CONFIGURATION_REGISTER,configRegister,ina.address);       // Save new value                   //
    } // of if this device needs to be set                                    //                                  //
  } // for-next each device loop                                              //                                  //
} // of method setShuntConversion()                                           //                                  //
/*******************************************************************************************************************
** Method getDeviceName returns a text representation of the device name according to the device type stored in   **
** the EEPROM structure                                                                                           **
*******************************************************************************************************************/
const char* INA_Class::getDeviceName(const uint8_t deviceNumber) {            //                                  //
  readInafromEEPROM(deviceNumber);                                            // Load EEPROM to ina structure     //
  switch ( ina.type ) {                                                       // Set value depending on type      //
    case INA219 : return("INA219");                                           //                                  //
    case INA226 : return("INA226");                                           //                                  //
    case INA230 : return("INA230");                                           //                                  //
    case INA231 : return("INA231");                                           //                                  //
    case INA260 : return("INA260");                                           //                                  //
    case INA3221_0:                                                           //                                  //
    case INA3221_1:                                                           //                                  //
    case INA3221_2:return("INA3221");                                         //                                  //
    default:      return("UNKNOWN");                                          //                                  //
  } // of switch type                                                         //                                  //
} // of method getDeviceName()                                                //                                  //
/*******************************************************************************************************************
** Method getBusMilliVolts retrieves the bus voltage measurement                                                  **
*******************************************************************************************************************/
uint16_t INA_Class::getBusMilliVolts(const uint8_t deviceNumber) {            //                                  //
  readInafromEEPROM(deviceNumber);                                            // Load EEPROM to ina structure     //
  uint16_t busVoltage = readWord(ina.busVoltageRegister,ina.address);         // Get the raw value from register  //
  if (ina.type==INA3221_0 || ina.type==INA3221_1 || ina.type==INA3221_2 ||    //                                  //
      ina.type==INA219 ) busVoltage = busVoltage >> 3;                        // INA219 - 3LSB unused, so shift   //
  busVoltage = (uint32_t)busVoltage*ina.busVoltage_LSB/100;                   // conversion to get milliVolts     //
  if (!bitRead(ina.operatingMode,2) && bitRead(ina.operatingMode,1)) {        // If triggered mode and bus active //
    int16_t configRegister = readWord(INA_CONFIGURATION_REGISTER,ina.address);// Get the current register         //
    writeWord(INA_CONFIGURATION_REGISTER,configRegister,ina.address);         // Write back to trigger next       //
  } // of if-then triggered mode enabled                                      //                                  //
  return(busVoltage);                                                         // return computed milliVolts       //
} // of method getBusMilliVolts()                                             //                                  //
/*******************************************************************************************************************
** Method getShuntMicroVolts retrieves the shunt voltage measurement                                              **
*******************************************************************************************************************/
int32_t INA_Class::getShuntMicroVolts(const uint8_t deviceNumber) {           //                                  //
  int32_t shuntVoltage;                                                       // Declare local variable           //
  readInafromEEPROM(deviceNumber);                                            // Load EEPROM to ina structure     //
  if (ina.type==INA260) {                                                     // INA260 has a built-in shunt      //
    int32_t  busMicroAmps    = getBusMicroAmps(deviceNumber);                 // Get the amps on the bus          //
             shuntVoltage    = busMicroAmps / 200;                            // 2mOhm resistor, Ohm's law        //
  } else {                                                                    //                                  //
    shuntVoltage = readWord(ina.shuntVoltageRegister,ina.address);            // Get the raw value from register  //
    if (ina.type==INA3221_0 || ina.type==INA3221_1 || ina.type==INA3221_2) {  // INA3221 doesn't use 3 LSB        //
      if (shuntVoltage&0x8000) {                                              // If the shunt is negative, then   //
        shuntVoltage = (shuntVoltage>>3) & 0xE000;                            // shift over 3, then 3 MSB to 1    //
      } else {                                                                //                                  //
        shuntVoltage = shuntVoltage >> 3;                                     // INA3221 - 3LSB unused, so shift  //
      } // of if-then-else we have a negative value                           //                                  //
    } // of if-then we need to shift INA3221 reading over                     //                                  //
    shuntVoltage = shuntVoltage*ina.shuntVoltage_LSB/10;                      // Convert to microvolts            //
  } // of if-then-else an INA260 with inbuilt shunt                           //                                  //
  if (!bitRead(ina.operatingMode,2) && bitRead(ina.operatingMode,0)) {        // If triggered and shunt active    //
    int16_t configRegister = readWord(INA_CONFIGURATION_REGISTER,ina.address);// Get the current register         //
    writeWord(INA_CONFIGURATION_REGISTER,configRegister,ina.address);         // Write back to trigger next       //
  } // of if-then triggered mode enabled                                      //                                  //
  return(shuntVoltage);                                                       // return computed microvolts       //
} // of method getShuntMicroVolts()                                           //                                  //
/*******************************************************************************************************************
** Method getBusMicroAmps retrieves the computed current in microamps.                                            **
*******************************************************************************************************************/
int32_t INA_Class::getBusMicroAmps(const uint8_t deviceNumber) {              //                                  //
  readInafromEEPROM(deviceNumber);                                            // Load EEPROM to ina structure     //
  int32_t microAmps = 0;                                                      // Initialize return variable       //
  if (ina.type==INA3221_0 || ina.type==INA3221_1 || ina.type==INA3221_2) {    // INA3221 doesn't compute Amps     //
    microAmps = getShuntMicroVolts(deviceNumber) *                            // Compute and convert units        //
                ((int32_t)1000000 / (int32_t)ina.microOhmR);                  //                                  //
  } else {                                                                    //                                  //
    microAmps = (int64_t)readWord(ina.currentRegister,ina.address) *          // Convert to micro-amps            //
                ina.current_LSB / 1000;                                       //                                  //
  } // of if-then-else an INA3221                                             //                                  //
  return(microAmps);                                                          // return computed micro-amps       //
} // of method getBusMicroAmps()                                              //                                  //
/*******************************************************************************************************************
** Method getBusMicroWatts retrieves the computed power in milliwatts                                             **
*******************************************************************************************************************/
int32_t INA_Class::getBusMicroWatts(const uint8_t deviceNumber) {             //                                  //
  int32_t microWatts = 0;                                                     // Initialize return variable       //
  readInafromEEPROM(deviceNumber);                                            // Load EEPROM to ina structure     //
  if (ina.type==INA3221_0 || ina.type==INA3221_1 || ina.type==INA3221_2) {    // INA3221 doesn't compute Amps     //
    microWatts = (getShuntMicroVolts(deviceNumber)*1000000/ina.microOhmR) *   // compute watts = volts * amps     //
                 getBusMilliVolts(deviceNumber) / 1000;                       //                                  //
  } else {                                                                    //                                  //
    microWatts = (int64_t)readWord(INA_POWER_REGISTER,ina.address) *          // Get power register value and     //
                 ina.power_LSB / 1000;                                        // convert to milliwatts            //
  } // of if-then-else an INA3221                                             //                                  //
  return(microWatts);                                                         // return computed milliwatts       //
} // of method getBusMicroWatts()                                             //                                  //
/*******************************************************************************************************************
** Method reset resets the INA using the first bit in the configuration register                                  **
*******************************************************************************************************************/
void INA_Class::reset(const uint8_t deviceNumber) {                           // Reset the INA                    //
  for(uint8_t i=0;i<_DeviceCount;i++) {                                       // Loop for each device found       //
    if(deviceNumber==UINT8_MAX || deviceNumber%_DeviceCount==i ) {            // If this device needs setting     //
      readInafromEEPROM(i);                                                   // Load EEPROM to ina structure     //
      writeWord(INA_CONFIGURATION_REGISTER,INA_RESET_DEVICE,ina.address);     // Set most significant bit to reset//
      initDevice(i);                                                          //                                  //
    } // of if this device needs to be set                                    //                                  //
  } // for-next each device loop                                              //                                  //
} // of method reset                                                          //                                  //
/*******************************************************************************************************************
** Method setMode allows the various mode combinations to be set. If no parameter is given the system goes back   **
** to the default startup mode.                                                                                   **
*******************************************************************************************************************/
void INA_Class::setMode(const uint8_t mode,const uint8_t deviceNumber ) {     // Set the monitoring mode          //
  int16_t configRegister;                                                     // Hold configuration register      //
  for(uint8_t i=0;i<_DeviceCount;i++) {                                       // Loop for each device found       //
    if(deviceNumber==UINT8_MAX || deviceNumber%_DeviceCount==i ) {            // If this device needs setting     //
      readInafromEEPROM(i);                                                   // Load EEPROM to ina structure     //
      configRegister = readWord(INA_CONFIGURATION_REGISTER,ina.address);      // Get the current register         //
      configRegister &= ~INA_CONFIG_MODE_MASK;                                // zero out the mode bits           //
      ina.operatingMode = B00000111 & mode;                                   // Mask off unused bits             //
      writeInatoEEPROM(i);                                                    // Store the structure to EEPROM    //
      configRegister |= ina.operatingMode;                                    // shift in the mode settings       //
      writeWord(INA_CONFIGURATION_REGISTER,configRegister,ina.address);       // Save new value                   //
    } // of if this device needs to be set                                    //                                  //
  } // for-next each device loop                                              //                                  //
} // of method setMode()                                                      //                                  //
/*******************************************************************************************************************
** Method waitForConversion loops until the current conversion is marked as finished. If the conversion has       **
** completed already then the flag (and interrupt pin, if activated) is also reset.                               **
*******************************************************************************************************************/
void INA_Class::waitForConversion(const uint8_t deviceNumber) {               // Wait for current conversion      //
  uint16_t cvBits = 0;                                                        //                                  //
  for(uint8_t i=0;i<_DeviceCount;i++) {                                       // Loop for each device found       //
    if(deviceNumber==UINT8_MAX || deviceNumber%_DeviceCount==i ) {            // If this device needs setting     //
      readInafromEEPROM(i);                                                   // Load EEPROM to ina structure     //
      cvBits = 0;                                                             //                                  //
      while(cvBits==0) {                                                      // Loop until the value is set      //
        switch (ina.type) {                                                   // Select appropriate device        //
          case INA219:                                                        //                                  //
            cvBits=readWord(INA_BUS_VOLTAGE_REGISTER,ina.address) | 2;        // Bit 2 set denotes ready          //
            readWord(INA_POWER_REGISTER,ina.address);                         // Resets the "ready" bit           //
            break;                                                            //                                  //
          case INA226:                                                        //                                  //
          case INA230:                                                        //                                  //
          case INA231:                                                        //                                  //
          case INA260:                                                        //                                  //
            cvBits = readWord(INA_MASK_ENABLE_REGISTER,ina.address)&(uint16_t)8;//                                //
            break;                                                            //                                  //
          case INA3221_0:                                                     //                                  //
          case INA3221_1:                                                     //                                  //
          case INA3221_2:                                                     //                                  //
            cvBits = readWord(INA3221_MASK_REGISTER,ina.address)&(uint16_t)1; //                                  //
            break;                                                            //                                  //
          default    :cvBits = 1;                                             //                                  //
        } // of switch type                                                   //                                  //
      } // of while the conversion hasn't finished                            //                                  //
    } // of if this device needs to be set                                    //                                  //
  } // for-next each device loop                                              //                                  //
} // of method waitForConversion()                                            //                                  //
/*******************************************************************************************************************
** Method AlertOnConversion configures the INA devices which support this functionality to pull the ALERT pin low **
** when a conversion is complete. This call is ignored and returns false when called for an invalid device        **
** as the INA219 doesn't have this pin it won't work for that device.                                             **
*******************************************************************************************************************/
bool INA_Class::AlertOnConversion(const bool alertState,                      // Enable pin change on conversion  //
                                  const uint8_t deviceNumber ) {              //                                  //
  uint16_t alertRegister;                                                     // Hold the alert register          //
  bool returnCode = false;                                                    // Assume the worst                 //
  for(uint8_t i=0;i<_DeviceCount;i++) {                                       // Loop for each device found       //
    if(deviceNumber==UINT8_MAX || deviceNumber==i ) {                         // If this device needs setting     //
      readInafromEEPROM(i);                                                   // Load EEPROM to ina structure     //
      switch (ina.type) {                                                     // Select appropriate device        //
        case INA226:                                                          // Devices that have an alert pin   //
        case INA230:                                                          // Devices that have an alert pin   //
        case INA231:                                                          // Devices that have an alert pin   //
        case INA260:                                                          // Devices that have an alert pin   //
          alertRegister = readWord(INA_MASK_ENABLE_REGISTER,ina.address);     // Get the current register         //
          alertRegister &= INA_ALERT_MASK;                                    // Mask off all bits                //
          if (alertState) bitSet(alertRegister,INA_ALERT_CONVERSION_RDY_BIT); // Turn on the bit                  //
          writeWord(INA_MASK_ENABLE_REGISTER,alertRegister,ina.address);      // Write register back to device    //
          returnCode = true;                                                  //                                  //
        break;                                                                //                                  //
        default : returnCode = false;                                         //                                  //
      } // of switch type                                                     //                                  //
    } // of if this device needs to be set                                    //                                  //
  } // for-next each device loop                                              //                                  //
  return(returnCode);                                                         // return the appropriate status    //
} // of method AlertOnConversion                                              //                                  //
/*******************************************************************************************************************
** Method AlertOnShuntOverVoltageConversion configures the INA devices which support this functionality to pull   **
** the ALERT pin low when the shunt current exceeds the value given in the parameter in millivolts. This call is  **
** ignored and returns false when called for an invalid device                                                    **
*******************************************************************************************************************/
bool INA_Class::AlertOnShuntOverVoltage(const bool alertState,                // Enable pin change on conversion  //
                                        const int32_t milliVolts,             //                                  //
                                        const uint8_t deviceNumber ) {        //                                  //
  uint16_t alertRegister;                                                     // Hold the alert register          //
  bool returnCode = false;                                                    // Assume the worst                 //
  for(uint8_t i=0;i<_DeviceCount;i++) {                                       // Loop for each device found       //
    if(deviceNumber==UINT8_MAX || deviceNumber==i ) {                         // If this device needs setting     //
      readInafromEEPROM(i);                                                   // Load EEPROM to ina structure     //
      switch (ina.type) {                                                     // Select appropriate device        //
        case INA226:                                                          // Devices that have an alert pin   //
        case INA230:                                                          // Devices that have an alert pin   //
        case INA231:                                                          // Devices that have an alert pin   //
          alertRegister = readWord(INA_MASK_ENABLE_REGISTER,ina.address);     // Get the current register         //
          alertRegister &= INA_ALERT_MASK;                                    // Mask off all bits                //
          if (alertState) {                                                   // If true, then also set threshold //
            bitSet(alertRegister,INA_ALERT_SHUNT_OVER_VOLT_BIT);              // Turn on the bit                  //
            uint16_t threshold = milliVolts*1000/ina.shuntVoltage_LSB;        // Compute using LSB value          //
            writeWord(INA_ALERT_LIMIT_REGISTER,threshold,ina.address);        // Write register to device         //
          } // of if we are setting a value                                   //                                  //
          writeWord(INA_MASK_ENABLE_REGISTER,alertRegister,ina.address);      // Write register back to device    //
          returnCode = true;                                                  //                                  //
          break;                                                              //                                  //
        default : returnCode = false;                                         //                                  //
      } // of switch type                                                     //                                  //
    } // of if this device needs to be set                                    //                                  //
  } // for-next each device loop                                              //                                  //
  return(returnCode);                                                         // return the appropriate status    //
} // of method AlertOnShuntOverVoltage                                        //                                  //
/*******************************************************************************************************************
** Method AlertOnShuntUnderVoltageConversion configures the INA devices which support this functionality to pull  **
** the ALERT pin low when the shunt current goes below the value given in the parameter in millivolts. This call  **
** is ignored and returns false when called for an invalid device                                                 **
*******************************************************************************************************************/
bool INA_Class::AlertOnShuntUnderVoltage(const bool alertState,               // Enable pin change on conversion  //
                                         const int32_t milliVolts,            //                                  //
                                         const uint8_t deviceNumber ) {       //                                  //
  uint16_t alertRegister;                                                     // Hold the alert register          //
  bool returnCode = true;                                                     // Assume that this is successful   //
  for(uint8_t i=0;i<_DeviceCount;i++) {                                       // Loop for each device found       //
    if(deviceNumber==UINT8_MAX || deviceNumber%_DeviceCount==i ) {            // If this device needs setting     //
      readInafromEEPROM(i);                                                   // Load EEPROM to ina structure     //
      switch (ina.type) {                                                     // Select appropriate device        //
        case INA226:                                                          // Devices that have an alert pin   //
        case INA230:                                                          // Devices that have an alert pin   //
        case INA231:                                                          // Devices that have an alert pin   //
          alertRegister = readWord(INA_MASK_ENABLE_REGISTER,ina.address);     // Get the current register         //
          alertRegister &= INA_ALERT_MASK;                                    // Mask off all bits                //
          if (alertState) {                                                   // If true, then also set threshold //
            bitSet(alertRegister,INA_ALERT_SHUNT_UNDER_VOLT_BIT);             // Turn on the bit                  //
            uint16_t threshold = milliVolts*1000/ina.shuntVoltage_LSB;        // Compute using LSB value          //
            writeWord(INA_ALERT_LIMIT_REGISTER,threshold,ina.address);        // Write register to device         //
          } // of if we are setting a value                                   //                                  //
          writeWord(INA_MASK_ENABLE_REGISTER,alertRegister,ina.address);      // Write register back to device    //
          break;                                                              //                                  //
        default : returnCode = false;                                         //                                  //
      } // of switch type                                                     //                                  //
    } // of if this device needs to be set                                    //                                  //
  } // for-next each device loop                                              //                                  //
  return(returnCode);                                                         // return the appropriate status    //
} // of method AlertOnShuntUnderVoltage                                       //                                  //
/*******************************************************************************************************************
** Method AlertOnBusOverVoltageConversion configures the INA devices which support this functionality to pull     **
** the ALERT pin low when the bus current goes aboe the value given in the parameter in millivolts. This call is  **
** ignored and returns false when called for an invalid device                                                    **
*******************************************************************************************************************/
bool INA_Class::AlertOnBusOverVoltage(const bool alertState,                  // Enable pin change on conversion  //
                                      const int32_t milliVolts,               //                                  //
                                      const uint8_t deviceNumber ) {          //                                  //
  uint16_t alertRegister;                                                     // Hold the alert register          //
  bool returnCode = true;                                                     // Assume that this is successful   //
  for(uint8_t i=0;i<_DeviceCount;i++) {                                       // Loop for each device found       //
    if(deviceNumber==UINT8_MAX || deviceNumber%_DeviceCount==i ) {            // If this device needs setting     //
      readInafromEEPROM(i);                                                   // Load EEPROM to ina structure     //
      switch (ina.type) {                                                     // Select appropriate device        //
        case INA226:                                                          // Devices that have an alert pin   //
        case INA230:                                                          // Devices that have an alert pin   //
        case INA231:                                                          // Devices that have an alert pin   //
        case INA260:                                                          // Devices that have an alert pin   //
          alertRegister = readWord(INA_MASK_ENABLE_REGISTER,ina.address);     // Get the current register         //
          alertRegister &= INA_ALERT_MASK;                                    // Mask off all bits                //
          if (alertState) {                                                   // If true, then also set threshold //
            bitSet(alertRegister,INA_ALERT_BUS_OVER_VOLT_BIT);                // Turn on the bit                  //
            uint16_t threshold = milliVolts * 100 / ina.busVoltage_LSB;       // Compute using LSB value          //
            writeWord(INA_ALERT_LIMIT_REGISTER,threshold,ina.address);        // Write register to device         //
          } // of if we are setting a value                                   //                                  //
          writeWord(INA_MASK_ENABLE_REGISTER,alertRegister,ina.address);      // Write register back to device    //
          break;                                                              //                                  //
        default : returnCode = false;                                         //                                  //
      } // of switch type                                                     //                                  //
    } // of if this device needs to be set                                    //                                  //
  } // for-next each device loop                                              //                                  //
  return(returnCode);                                                         // return the appropriate status    //
} // of method AlertOnBusOverVoltageConversion                                //                                  //
/*******************************************************************************************************************
** Method AlertOnBusUnderVoltage configures the INA devices which support this functionality to pull              **
** the ALERT pin low when the bus current goes aboe the value given in the parameter in millivolts. This call is  **
** ignored and returns false when called for an invalid device                                                    **
*******************************************************************************************************************/
bool INA_Class::AlertOnBusUnderVoltage(const bool alertState,                 // Enable pin change on conversion  //
                                       const int32_t milliVolts,              //                                  //
                                       const uint8_t deviceNumber ) {         //                                  //
  uint16_t alertRegister;                                                     // Hold the alert register          //
  bool returnCode = true;                                                     // Assume that this is successful   //
  for(uint8_t i=0;i<_DeviceCount;i++) {                                       // Loop for each device found       //
    if(deviceNumber==UINT8_MAX || deviceNumber%_DeviceCount==i ) {            // If this device needs setting     //
      readInafromEEPROM(i);                                                   // Load EEPROM to ina structure     //
      switch (ina.type) {                                                     // Select appropriate device        //
        case INA226:                                                          // Devices that have an alert pin   //
        case INA230:                                                          // Devices that have an alert pin   //
        case INA231:                                                          // Devices that have an alert pin   //
        case INA260:                                                          // Devices that have an alert pin   //
          alertRegister = readWord(INA_MASK_ENABLE_REGISTER,ina.address);     // Get the current register         //
          alertRegister &= INA_ALERT_MASK;                                    // Mask off all bits                //
          if (alertState) {                                                   // If true, then also set threshold //
            bitSet(alertRegister,INA_ALERT_BUS_UNDER_VOLT_BIT);               // Turn on the bit                  //
            uint16_t threshold = milliVolts * 100 / ina.busVoltage_LSB;       // Compute using LSB value          //
            writeWord(INA_ALERT_LIMIT_REGISTER,threshold,ina.address);        // Write register to device         //
          } // of if we are setting a value                                   //                                  //
          writeWord(INA_MASK_ENABLE_REGISTER,alertRegister,ina.address);      // Write register back to device    //
          break;                                                              //                                  //
        default : returnCode = false;                                         //                                  //
      } // of switch type                                                     //                                  //
    } // of if this device needs to be set                                    //                                  //
  } // for-next each device loop                                              //                                  //
  return(returnCode);                                                         // return the appropriate status    //
} // of method AlertOnBusUnderVoltage                                         //                                  //
/*******************************************************************************************************************
** Method AlertOnPowerOverLimit configures the INA devices which support this functionality to pull               **
** the ALERT pin low when the power exceeds the value set in the parameter in millivolts. This call is ignored    **
** and returns false when called for an invalid device                                                            **
*******************************************************************************************************************/
bool INA_Class::AlertOnPowerOverLimit(const bool alertState,                  // Enable pin change on conversion  //
                                      const int32_t milliAmps,                //                                  //
                                      const uint8_t deviceNumber ) {          //                                  //
  uint16_t alertRegister;                                                     // Hold the alert register          //
  bool returnCode = true;                                                     // Assume that this is successful   //
  for(uint8_t i=0;i<_DeviceCount;i++) {                                       // Loop for each device found       //
    if(deviceNumber==UINT8_MAX || deviceNumber%_DeviceCount==i ) {            // If this device needs setting     //
      readInafromEEPROM(i);                                                   // Load EEPROM to ina structure     //
      switch (ina.type) {                                                     // Select appropriate device        //
        case INA226:                                                          // Devices that have an alert pin   //
        case INA230:                                                          // Devices that have an alert pin   //
        case INA231:                                                          // Devices that have an alert pin   //
        case INA260:                                                          // Devices that have an alert pin   //
          alertRegister = readWord(INA_MASK_ENABLE_REGISTER,ina.address);     // Get the current register         //
          alertRegister &= INA_ALERT_MASK;                                    // Mask off all bits                //
          if (alertState) {                                                   // If true, then also set threshold //
            bitSet(alertRegister,INA_ALERT_POWER_OVER_WATT_BIT);              // Turn on the bit                  //
            uint16_t threshold = milliAmps * 1000000 / ina.power_LSB;         // Compute using LSB value          //
            writeWord(INA_ALERT_LIMIT_REGISTER,threshold,ina.address);        // Write register to device         //
          } // of if we are setting a value                                   //                                  //
          writeWord(INA_MASK_ENABLE_REGISTER,alertRegister,ina.address);      // Write register back to device    //
          break;                                                              //                                  //
        default : returnCode = false;                                         //                                  //
      } // of switch type                                                     //                                  //
    } // of if this device needs to be set                                    //                                  //
  } // for-next each device loop                                              //                                  //
  return(returnCode);                                                         // return the appropriate status    //
} // of method AlertOnPowerOverLimit                                          //                                  //
/*******************************************************************************************************************
** Method setAveraging sets the hardware averaging for the different devices                                      **
*******************************************************************************************************************/
void INA_Class::setAveraging(const uint16_t averages,                         // Set the number of averages taken //
                             const uint8_t deviceNumber ) {                   //                                  //
  uint16_t averageIndex;                                                      // Store indexed value for register //
  int16_t  configRegister;                                                    // Configuration register contents  //
  for(uint8_t i=0;i<_DeviceCount;i++) {                                       // Loop for each device found       //
    if(deviceNumber==UINT8_MAX || deviceNumber%_DeviceCount==i ) {            // If this device needs setting     //
      readInafromEEPROM(i);                                                   // Load EEPROM to ina structure     //
      configRegister = readWord(INA_CONFIGURATION_REGISTER,ina.address);      // Get the current register         //
      switch (ina.type) {                                                     // Select appropriate device        //
        case INA219 : if      (averages>= 128) averageIndex = 15;             //                                  //
                      else if (averages>=  64) averageIndex = 14;             //                                  //
                      else if (averages>=  32) averageIndex = 13;             //                                  //
                      else if (averages>=  16) averageIndex = 12;             //                                  //
                      else if (averages>=   8) averageIndex = 11;             //                                  //
                      else if (averages>=   4) averageIndex = 10;             //                                  //
                      else if (averages>=   2) averageIndex =  9;             //                                  //
                      else                     averageIndex =  8;             //                                  //
                      configRegister &= ~INA219_CONFIG_AVG_MASK;              // zero out the averages part       //
                      configRegister |= averageIndex << 3;                    // shift in the SADC averages       //
                      configRegister |= averageIndex << 7;                    // shift in the BADC averages       //
                      break;                                                  //                                  //
        case INA226 :                                                         //                                  //
        case INA230 :                                                         //                                  //
        case INA231 :                                                         //                                  //
        case INA3221_0:                                                       //                                  //
        case INA3221_1:                                                       //                                  //
        case INA3221_2:                                                       //                                  //
        case INA260 : if      (averages>=1024) averageIndex = 7;              // setting depending upon range     //
                      else if (averages>= 512) averageIndex = 6;              //                                  //
                      else if (averages>= 256) averageIndex = 5;              //                                  //
                      else if (averages>= 128) averageIndex = 4;              //                                  //
                      else if (averages>=  64) averageIndex = 3;              //                                  //
                      else if (averages>=  16) averageIndex = 2;              //                                  //
                      else if (averages>=   4) averageIndex = 1;              //                                  //
                      else                     averageIndex = 0;              //                                  //
                      configRegister &= ~INA226_CONFIG_AVG_MASK;              // zero out the averages part       //
                      configRegister |= averageIndex << 9;                    // shift in the averages to register//
                      break;                                                  //                                  //
      } // of switch type                                                     //                                  //
      writeWord(INA_CONFIGURATION_REGISTER,configRegister,ina.address);       // Save new value                   //
    } // of if this device needs to be set                                    //                                  //
  } // for-next each device loop                                              //                                  //
} // of method setAveraging()                                                 //                                  //<|MERGE_RESOLUTION|>--- conflicted
+++ resolved
@@ -108,7 +108,6 @@
 *******************************************************************************************************************/
 void INA_Class::readInafromEEPROM(const uint8_t deviceNumber) {               //                                  //
   if (deviceNumber!=_currentINA) {                                            // Only read EEPROM if necessary    //
-<<<<<<< HEAD
     #ifdef __STM32F1__                                                        // STM32F1 as no builtin EEPROM, it //
     uint16 e = deviceNumber*sizeof(ina);                                      // uses flash memory do emulate it  //
     uint16 *ptr = (uint16*) &ina;                                             // "EEPROM" cells are uint16 type   //
@@ -118,9 +117,6 @@
     #else                                                                     // EEPROM Library V2.0 for Arduino  //
     EEPROM.get(deviceNumber*sizeof(ina),ina);                                 // Read EEPROM values               //
     #endif                                                                    //                                  //
-=======
-    EEPROM.get(deviceNumber*sizeof(inaEE),inaEE);                             // Read EEPROM values               //
->>>>>>> a7aaa2b2
     _currentINA = deviceNumber;                                               // Store new current value          //
     ina = inaEE;                                                              // see inaDet constructor           //
   } // of if-then we have a new device                                        //                                  //
@@ -130,7 +126,6 @@
 ** Private method writeInatoEEPROM writes the "ina" structure to EEPROM                                           **
 *******************************************************************************************************************/
 void INA_Class::writeInatoEEPROM(const uint8_t deviceNumber) {                //                                  //
-<<<<<<< HEAD
   #ifdef __STM32F1__                                                          // STM32F1 as no builtin EEPROM, it //
   uint16 e = deviceNumber*sizeof(ina);                                        // uses flash memory do emulate it  //
   const uint16 *ptr = (const uint16*) &ina;                                   // "EEPROM" cells are uint16 type   //
@@ -138,12 +133,9 @@
     EEPROM.update(e++, *ptr++);                                               // for ina (inaDet type)            //
   } // for                                                                    //                                  //
   #else                                                                       // EEPROM Library V2.0 for Arduino  //
+ 
   EEPROM.put(deviceNumber*sizeof(ina),ina);                                   // Write the structure              //
   #endif                                                                      //                                  //
-=======
-  inaEE = ina;                                                                // only save part of ina            //
-  EEPROM.put(deviceNumber*sizeof(inaEE),inaEE);                               // Write the structure              //
->>>>>>> a7aaa2b2
   return;                                                                     // return nothing                   //
 } // of method writeInatoEEPROM()                                             //                                  //
 /*******************************************************************************************************************
@@ -165,15 +157,11 @@
     #ifndef ESP8266                                                           // I2C begin() on Esplora problems  //
       Wire.begin();                                                           // Start I2C communications         //
     #endif                                                                    //                                  //
-<<<<<<< HEAD
     #ifdef __STM32F1__                                                        // Emulated EEPROM for STM32F1      //
     uint8_t maxDevices = EEPROM.maxcount() / sizeof(ina);                     // Compute number devices possible  //
     #else                                                                     // EEPROM Library V2.0 for Arduino  //
     uint8_t maxDevices = EEPROM.length() / sizeof(ina);                       // Compute number devices possible  //
     #endif                                                                    //                                  //
-=======
-    uint8_t maxDevices = EEPROM.length() / sizeof(inaEE);                     // Compute number devices possible  //
->>>>>>> a7aaa2b2
     for(uint8_t deviceAddress = 0x40;deviceAddress<0x80;deviceAddress++) {    // Loop for each possible address   //
       Wire.beginTransmission(deviceAddress);                                  // See if something is at address   //
       if (Wire.endTransmission() == 0 && _DeviceCount < maxDevices) {         // If no error and EEPROM has space //
